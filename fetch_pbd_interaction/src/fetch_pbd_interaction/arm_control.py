--- conflicted
+++ resolved
@@ -61,10 +61,6 @@
         # Initialize arm state.
         self._tf_listener = TransformListener()
         self._arm = Arm(self._tf_listener)
-<<<<<<< HEAD
-        self._arm.update_gripper_state()
-=======
->>>>>>> 63cb887d
         self._arm.close_gripper()
         self._status = ExecutionStatus.NOT_EXECUTING
 
